--- conflicted
+++ resolved
@@ -351,60 +351,23 @@
     }
 
     func testProducerStatistics() async throws {
-<<<<<<< HEAD
-        self.config.statisticsInterval = .value(.milliseconds(10))
-
-        let (producer, events) = try KafkaProducer.makeProducerWithEvents(
-=======
         self.config.metrics.updateInterval = .milliseconds(100)
         self.config.metrics.queuedOperation = .init(label: "operations")
 
         let producer = try KafkaProducer(
->>>>>>> 298067a9
             configuration: self.config,
             logger: .kafkaTest
         )
 
-<<<<<<< HEAD
-        let serviceGroup = ServiceGroup(
-            services: [producer],
-            configuration: ServiceGroupConfiguration(gracefulShutdownSignals: []),
-            logger: .kafkaTest
-        )
-=======
         let svcGroupConfig = ServiceGroupConfiguration(services: [producer], logger: .kafkaTest)
         let serviceGroup = ServiceGroup(configuration: svcGroupConfig)
->>>>>>> 298067a9
-
-        try await withThrowingTaskGroup(of: Void.self) { group in
-            // Run Task
-            group.addTask {
-                try await serviceGroup.run()
-            }
-
-<<<<<<< HEAD
-            // check for librdkafka statistics
-            group.addTask {
-                var statistics: KafkaStatistics? = nil
-                for try await e in events {
-                    if case let .statistics(stat) = e {
-                        statistics = stat
-                        break
-                    }
-                }
-                guard let statistics else {
-                    XCTFail("stats are not occurred")
-                    return
-                }
-                XCTAssertFalse(statistics.jsonString.isEmpty)
-                XCTAssertNoThrow(try statistics.json)
-            }
-
-            try await group.next()
-            // Shutdown the serviceGroup
-            await serviceGroup.triggerGracefulShutdown()
-        }
-=======
+
+        try await withThrowingTaskGroup(of: Void.self) { group in
+            // Run Task
+            group.addTask {
+                try await serviceGroup.run()
+            }
+
             try await Task.sleep(for: .seconds(1))
 
             // Shutdown the serviceGroup
@@ -413,7 +376,6 @@
 
         let value = try metrics.expectGauge("operations").lastValue
         XCTAssertNotNil(value)
->>>>>>> 298067a9
     }
 
     func testProducerConstructDeinit() async throws {
