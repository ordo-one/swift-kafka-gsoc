// swift-tools-version: 5.7
//===----------------------------------------------------------------------===//
//
// This source file is part of the swift-kafka-client open source project
//
// Copyright (c) 2022 Apple Inc. and the swift-kafka-client project authors
// Licensed under Apache License v2.0
//
// See LICENSE.txt for license information
// See CONTRIBUTORS.txt for the list of swift-kafka-client project authors
//
// SPDX-License-Identifier: Apache-2.0
//
//===----------------------------------------------------------------------===//

import PackageDescription

let rdkafkaExclude = [
    "./librdkafka/src/CMakeLists.txt",
    "./librdkafka/src/Makefile",
    "./librdkafka/src/generate_proto.sh",
    "./librdkafka/src/librdkafka_cgrp_synch.png",
    "./librdkafka/src/statistics_schema.json",
    "./librdkafka/src/rdkafka_sasl_win32.c",
    "./librdkafka/src/rdwin32.h",
    "./librdkafka/src/win32_config.h",
]

let package = Package(
    name: "swift-kafka-client",
    platforms: [
        .macOS(.v13),
        .iOS(.v16),
        .watchOS(.v9),
        .tvOS(.v16),
    ],
    products: [
        .library(
            name: "Kafka",
            targets: ["Kafka"]
        ),
        .library(
            name: "KafkaFoundationCompat",
            targets: ["KafkaFoundationCompat"]
        ),
        .library(
            name: "KafkaTestUtils",
            targets: ["KafkaTestUtils"]
        ),
    ],
    dependencies: [
        .package(url: "https://github.com/apple/swift-nio.git", from: "2.55.0"),
        .package(url: "https://github.com/apple/swift-nio-ssl", from: "2.25.0"),
        .package(url: "https://github.com/swift-server/swift-service-lifecycle.git", from: "2.1.0"),
        .package(url: "https://github.com/apple/swift-log.git", from: "1.0.0"),
        .package(url: "https://github.com/apple/swift-metrics", from: "2.4.1"),
        // The zstd Swift package produces warnings that we cannot resolve:
        // https://github.com/facebook/zstd/issues/3328
        .package(url: "https://github.com/facebook/zstd.git", from: "1.5.0"),
    ],
    targets: [
        .target(
            name: "Crdkafka",
            dependencies: [
                .product(name: "NIOSSL", package: "swift-nio-ssl"),
                .product(name: "libzstd", package: "zstd"),
            ],
            exclude: rdkafkaExclude,
            sources: ["./librdkafka/src/"],
            publicHeadersPath: "./include",
            cSettings: [
                // dummy folder, because config.h is included as "../config.h" in librdkafka
                .headerSearchPath("./custom/config/dummy"),
                .headerSearchPath("./custom/include"),
                .headerSearchPath("./librdkafka/src"),
                .define("_GNU_SOURCE", to: "1"), // Fix build error for Swift 5.9 onwards
            ],
            linkerSettings: [
                .linkedLibrary("curl"),
                .linkedLibrary("sasl2"),
                .linkedLibrary("z"), // zlib
            ]
        ),
        .target(
            name: "Kafka",
            dependencies: [
                "Crdkafka",
                .product(name: "NIOCore", package: "swift-nio"),
                .product(name: "ServiceLifecycle", package: "swift-service-lifecycle"),
                .product(name: "Logging", package: "swift-log"),
                .product(name: "Metrics", package: "swift-metrics"),
            ]
        ),
        .target(
            name: "KafkaTestUtils",
            dependencies: [
                "Kafka"
            ]
        ),
        .target(
            name: "KafkaFoundationCompat",
            dependencies: [
                "Kafka",
            ]
        ),
        .testTarget(
            name: "KafkaTests",
<<<<<<< HEAD
            dependencies: ["Kafka", "KafkaTestUtils"]
=======
            dependencies: [
                "Kafka",
                .product(name: "MetricsTestKit", package: "swift-metrics"),
            ]
>>>>>>> c3bbb758
        ),
        .testTarget(
            name: "IntegrationTests",
            dependencies: ["Kafka", "KafkaTestUtils"]
        ),
    ]
)<|MERGE_RESOLUTION|>--- conflicted
+++ resolved
@@ -105,14 +105,11 @@
         ),
         .testTarget(
             name: "KafkaTests",
-<<<<<<< HEAD
-            dependencies: ["Kafka", "KafkaTestUtils"]
-=======
             dependencies: [
+            	"KafkaTestUtils",
                 "Kafka",
                 .product(name: "MetricsTestKit", package: "swift-metrics"),
             ]
->>>>>>> c3bbb758
         ),
         .testTarget(
             name: "IntegrationTests",
