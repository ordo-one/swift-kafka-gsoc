--- conflicted
+++ resolved
@@ -25,15 +25,10 @@
         switch event {
         case .deliveryReport(results: let results):
             self = .deliveryReports(results)
-<<<<<<< HEAD
         case .statistics(let stat):
             self = .statistics(stat)
-        case .consumerMessages:
-            fatalError("Cannot cast \(event) to KafkaProducerEvent")
         case .rebalance(_):
             fatalError("Cannot cast \(event) to KafkaProducerEvent")
-=======
->>>>>>> f1800c20
         }
     }
 }