--- conflicted
+++ resolved
@@ -61,8 +61,8 @@
     var flushTimeoutMilliseconds: Int { get }
 
     /// Interval for librdkafka statistics reports
-    var statisticsInterval: KafkaConfiguration.KeyRefreshAttempts { get }
-    
+    var metrics: KafkaConfiguration.ProducerMetrics { get }
+
     var dictionary: [String: String] { get }
 }
 
@@ -271,13 +271,11 @@
                 let shouldSleep = client.eventPoll(events: &events)
                 for event in events {
                     switch event {
-<<<<<<< HEAD
                     case .deliveryReport(let reports):
                         // Ignore YieldResult as we don't support back pressure in KafkaProducer
                         _ = source?.yield(.deliveryReports(reports))
-                    case .statistics(let stats):
-                        // Ignore YieldResult as we don't support back pressure in KafkaProducer
-                        _ = source?.yield(.statistics(stats))
+                    case .statistics(let statistics):
+                        self.configuration.metrics.update(with: statistics)
                     default:
                         fatalError("Cannot cast \(event) to KafkaProducerEvent")
                     }
@@ -288,26 +286,15 @@
                 } else {
                     pollInterval = max(pollInterval / 3, .microseconds(1))
                     await Task.yield()
-=======
-                    case .statistics(let statistics):
-                        self.configuration.metrics.update(with: statistics)
-                    case .deliveryReport(let reports):
-                        _ = source?.yield(.deliveryReports(reports))
-                    }
->>>>>>> 298067a9
                 }
             case .flushFinishSourceAndTerminatePollLoop(let client, let source):
                 precondition(
                     0...Int(Int32.max) ~= self.configuration.flushTimeoutMilliseconds,
                     "Flush timeout outside of valid range \(0...Int32.max)"
                 )
-<<<<<<< HEAD
-                defer { source?.finish() }
-=======
                 defer { // we should finish source indefinetely of exception in client.flush()
                     source?.finish()
                 }
->>>>>>> 298067a9
                 try await client.flush(timeoutMilliseconds: Int32(self.configuration.flushTimeoutMilliseconds))
                 return
             case .terminatePollLoop:
