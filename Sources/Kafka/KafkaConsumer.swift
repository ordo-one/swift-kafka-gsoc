//===----------------------------------------------------------------------===//
//
// This source file is part of the swift-kafka-client open source project
//
// Copyright (c) 2022 Apple Inc. and the swift-kafka-client project authors
// Licensed under Apache License v2.0
//
// See LICENSE.txt for license information
// See CONTRIBUTORS.txt for the list of swift-kafka-client project authors
//
// SPDX-License-Identifier: Apache-2.0
//
//===----------------------------------------------------------------------===//

import Logging
import NIOConcurrencyHelpers
import NIOCore
import ServiceLifecycle

// MARK: - KafkaConsumerEventsDelegate

/// `NIOAsyncSequenceProducerDelegate` for ``KafkaConsumerEvents``.
internal struct KafkaConsumerEventsDelegate: Sendable {
    let stateMachine: NIOLockedValueBox<KafkaConsumer.StateMachine>
}

extension KafkaConsumerEventsDelegate: NIOAsyncSequenceProducerDelegate {
    func produceMore() {
        return // No back pressure
    }

    func didTerminate() {
        return // We have to call poll for events anyway, nothing to do here
    }
}

// MARK: - KafkaConsumerMessagesDelegate

/// `NIOAsyncSequenceProducerDelegate` for ``KafkaConsumerMessages``.
internal struct KafkaConsumerMessagesDelegate: Sendable {
    let stateMachine: NIOLockedValueBox<KafkaConsumer.StateMachine>
}

extension KafkaConsumerMessagesDelegate: NIOAsyncSequenceProducerDelegate {
    func produceMore() {
        self.stateMachine.withLockedValue { $0.produceMore() }
    }

    func didTerminate() {
        self.stateMachine.withLockedValue { $0.finishMessageConsumption() }
    }
}

// MARK: - KafkaConsumerEvents

/// `AsyncSequence` implementation for handling ``KafkaConsumerEvent``s emitted by Kafka.
public struct KafkaConsumerEvents: Sendable, AsyncSequence {
    public typealias Element = KafkaConsumerEvent
    typealias BackPressureStrategy = NIOAsyncSequenceProducerBackPressureStrategies.NoBackPressure
    typealias WrappedSequence = NIOAsyncSequenceProducer<Element, BackPressureStrategy, KafkaConsumerEventsDelegate>
    let wrappedSequence: WrappedSequence

    /// `AsynceIteratorProtocol` implementation for handling ``KafkaConsumerEvent``s emitted by Kafka.
    public struct AsyncIterator: AsyncIteratorProtocol {
        var wrappedIterator: WrappedSequence.AsyncIterator

        public mutating func next() async -> Element? {
            await self.wrappedIterator.next()
        }
    }

    public func makeAsyncIterator() -> AsyncIterator {
        return AsyncIterator(wrappedIterator: self.wrappedSequence.makeAsyncIterator())
    }
}

// MARK: - KafkaConsumerMessages

/// `AsyncSequence` implementation for handling messages received from the Kafka cluster (``KafkaConsumerMessage``).
public struct KafkaConsumerMessages: Sendable, AsyncSequence {
    let stateMachine: NIOLockedValueBox<KafkaConsumer.StateMachine>

    public typealias Element = KafkaConsumerMessage
    typealias BackPressureStrategy = NIOAsyncSequenceProducerBackPressureStrategies.HighLowWatermark
    typealias WrappedSequence = NIOThrowingAsyncSequenceProducer<
        Result<KafkaConsumerMessage, Error>,
        Error,
        BackPressureStrategy,
        KafkaConsumerMessagesDelegate
    >
    let wrappedSequence: WrappedSequence

    /// `AsynceIteratorProtocol` implementation for handling messages received from the Kafka cluster (``KafkaConsumerMessage``).
    public struct AsyncIterator: AsyncIteratorProtocol {
        let stateMachine: NIOLockedValueBox<KafkaConsumer.StateMachine>
        var wrappedIterator: WrappedSequence.AsyncIterator?

        public mutating func next() async throws -> Element? {
            guard let result = try await self.wrappedIterator?.next() else {
                self.deallocateIterator()
                return nil
            }

            switch result {
            case .success(let message):
                let action = self.stateMachine.withLockedValue { $0.storeOffset() }
                switch action {
                case .storeOffset(let client):
                    do {
                        try client.storeMessageOffset(message)
                    } catch {
                        self.deallocateIterator()
                        throw error
                    }
                    return message
                case .terminateConsumerSequence:
                    self.deallocateIterator()
                    return nil
                }
            case .failure(let error):
                self.deallocateIterator()
                throw error
            }
        }

        private mutating func deallocateIterator() {
            self.wrappedIterator = nil
        }
    }

    public func makeAsyncIterator() -> AsyncIterator {
        return AsyncIterator(
            stateMachine: self.stateMachine,
            wrappedIterator: self.wrappedSequence.makeAsyncIterator()
        )
    }
}

// MARK: - KafkaConsumer

/// A ``KafkaConsumer `` can be used to consume messages from a Kafka cluster.
public final class KafkaConsumer: Sendable, Service {
    typealias Producer = NIOThrowingAsyncSequenceProducer<
        Result<KafkaConsumerMessage, Error>,
        Error,
        NIOAsyncSequenceProducerBackPressureStrategies.HighLowWatermark,
        KafkaConsumerMessagesDelegate
    >

    /// The configuration object of the consumer client.
    private let configuration: KafkaConsumerConfiguration
    /// A logger.
    private let logger: Logger
    /// State of the `KafkaConsumer`.
    private let stateMachine: NIOLockedValueBox<StateMachine>

    /// An asynchronous sequence containing messages from the Kafka cluster.
    public let messages: KafkaConsumerMessages

    // Private initializer, use factory method or convenience init to create KafkaConsumer
    /// Initialize a new ``KafkaConsumer``.
    /// To listen to incoming messages, please subscribe to a list of topics using ``subscribe()``
    /// or assign the consumer to a particular topic + partition pair using ``assign(topic:partition:offset:)``.
    ///
    /// - Parameters:
    ///     - client: Client used for handling the connection to the Kafka cluster.
    ///     - stateMachine: The state machine containing the state of the ``KafkaConsumer``.
    ///     - configuration: The ``KafkaConsumerConfiguration`` for configuring the ``KafkaConsumer``.
    ///     - logger: A logger.
    /// - Throws: A ``KafkaError`` if the initialization failed.
    private init(
        client: RDKafkaClient,
        stateMachine: NIOLockedValueBox<StateMachine>,
        configuration: KafkaConsumerConfiguration,
        logger: Logger
    ) throws {
        self.configuration = configuration
        self.stateMachine = stateMachine
        self.logger = logger

        let sourceAndSequence = NIOThrowingAsyncSequenceProducer.makeSequence(
            elementType: Result<KafkaConsumerMessage, Error>.self,
            backPressureStrategy: {
                switch configuration.backPressureStrategy._internal {
                case .watermark(let lowWatermark, let highWatermark):
                    return NIOAsyncSequenceProducerBackPressureStrategies.HighLowWatermark(
                        lowWatermark: lowWatermark,
                        highWatermark: highWatermark
                    )
                }
            }(),
            delegate: KafkaConsumerMessagesDelegate(stateMachine: self.stateMachine)
        )

        self.messages = KafkaConsumerMessages(
            stateMachine: self.stateMachine,
            wrappedSequence: sourceAndSequence.sequence
        )

        self.stateMachine.withLockedValue {
            $0.initialize(
                client: client,
                source: sourceAndSequence.source
            )
        }
    }

    /// Initialize a new ``KafkaConsumer``.
    ///
    /// This creates a consumer without that does not listen to any events other than consumer messages.
    ///
    /// - Parameters:
    ///     - configuration: The ``KafkaConsumerConfiguration`` for configuring the ``KafkaConsumer``.
    ///     - logger: A logger.
    /// - Returns: The newly created ``KafkaConsumer``.
    /// - Throws: A ``KafkaError`` if the initialization failed.
    public convenience init(
        configuration: KafkaConsumerConfiguration,
        logger: Logger
    ) throws {
        var subscribedEvents: [RDKafkaEvent] = [.log]
        // Only listen to offset commit events when autoCommit is false
        if configuration.isAutoCommitEnabled == false {
            subscribedEvents.append(.offsetCommit)
        }
        if configuration.metrics.enabled {
            subscribedEvents.append(.statistics)
        }

        let client = try RDKafkaClient.makeClient(
            type: .consumer,
            configDictionary: configuration.dictionary,
            events: subscribedEvents,
            logger: logger
        )

        let stateMachine = NIOLockedValueBox(StateMachine())

        try self.init(
            client: client,
            stateMachine: stateMachine,
            configuration: configuration,
            logger: logger
        )
    }

    /// Initialize a new ``KafkaConsumer`` and a ``KafkaConsumerEvents`` asynchronous sequence.
    ///
    /// Use the asynchronous sequence to consume events.
    ///
    /// - Important: When the asynchronous sequence is deinited the producer will be shut down and disallowed from sending more messages.
    /// Additionally, make sure to consume the asynchronous sequence otherwise the events will be buffered in memory indefinitely.
    ///
    /// - Parameters:
    ///     - configuration: The ``KafkaConsumerConfiguration`` for configuring the ``KafkaConsumer``.
    ///     - logger: A logger.
    /// - Returns: A tuple containing the created ``KafkaConsumer`` and the ``KafkaConsumerEvents``
    /// `AsyncSequence` used for receiving message events.
    /// - Throws: A ``KafkaError`` if the initialization failed.
    public static func makeConsumerWithEvents(
        configuration: KafkaConsumerConfiguration,
        logger: Logger
    ) throws -> (KafkaConsumer, KafkaConsumerEvents) {
        var subscribedEvents: [RDKafkaEvent] = [.log]
        // Only listen to offset commit events when autoCommit is false
        if configuration.isAutoCommitEnabled == false {
            subscribedEvents.append(.offsetCommit)
        }
        if configuration.metrics.enabled {
            subscribedEvents.append(.statistics)
        }

        let client = try RDKafkaClient.makeClient(
            type: .consumer,
            configDictionary: configuration.dictionary,
            events: subscribedEvents,
            logger: logger
        )

        let stateMachine = NIOLockedValueBox(StateMachine())

        let consumer = try KafkaConsumer(
            client: client,
            stateMachine: stateMachine,
            configuration: configuration,
            logger: logger
        )

        // Note:
        // It's crucial to initialize the `sourceAndSequence` variable AFTER `client`.
        // This order is important to prevent the accidental triggering of `KafkaConsumerCloseOnTerminate.didTerminate()`.
        // If this order is not met and `RDKafkaClient.makeClient()` fails,
        // it leads to a call to `stateMachine.messageSequenceTerminated()` while it's still in the `.uninitialized` state.
        let sourceAndSequence = NIOAsyncSequenceProducer.makeSequence(
            elementType: KafkaConsumerEvent.self,
            backPressureStrategy: NIOAsyncSequenceProducerBackPressureStrategies.NoBackPressure(),
            delegate: KafkaConsumerEventsDelegate(stateMachine: stateMachine)
        )

        let eventsSequence = KafkaConsumerEvents(wrappedSequence: sourceAndSequence.sequence)
        return (consumer, eventsSequence)
    }

    /// Subscribe to the given list of `topics`.
    /// The partition assignment happens automatically using `KafkaConsumer`'s consumer group.
    /// - Parameter topics: An array of topic names to subscribe to.
    /// - Throws: A ``KafkaError`` if subscribing to the topic list failed.
    private func subscribe(topics: [String]) throws {
        let action = self.stateMachine.withLockedValue { $0.setUpConnection() }
        switch action {
        case .setUpConnection(let client):
            let subscription = RDKafkaTopicPartitionList()
            for topic in topics {
                subscription.add(
                    topic: topic,
                    partition: KafkaPartition.unassigned
                )
            }
            try client.subscribe(topicPartitionList: subscription)
        }
    }

    /// Assign the``KafkaConsumer`` to a specific `partition` of a `topic`.
    /// - Parameter topic: Name of the topic that this ``KafkaConsumer`` will read from.
    /// - Parameter partition: Partition that this ``KafkaConsumer`` will read from.
    /// - Parameter offset: The offset to start consuming from.
    /// Defaults to the end of the Kafka partition queue (meaning wait for next produced message).
    /// - Throws: A ``KafkaError`` if the consumer could not be assigned to the topic + partition pair.
    private func assign(
        topic: String,
        partition: KafkaPartition,
        offset: KafkaOffset
    ) throws {
        let action = self.stateMachine.withLockedValue { $0.setUpConnection() }
        switch action {
        case .setUpConnection(let client):
            let assignment = RDKafkaTopicPartitionList()
            assignment.setOffset(topic: topic, partition: partition, offset: Int64(offset.rawValue))
            try client.assign(topicPartitionList: assignment)
        }
    }

    /// Start the ``KafkaConsumer``.
    ///
    /// - Important: This method **must** be called and will run until either the calling task is cancelled or gracefully shut down.
    public func run() async throws {
        try await withGracefulShutdownHandler {
            try await self._run()
        } onGracefulShutdown: {
            self.triggerGracefulShutdown()
        }
    }

    private func _run() async throws {
        switch self.configuration.consumptionStrategy._internal {
        case .partition(topic: let topic, partition: let partition, offset: let offset):
            try self.assign(topic: topic, partition: partition, offset: offset)
        case .group(groupID: _, topics: let topics):
            try self.subscribe(topics: topics)
        }

        try await withThrowingTaskGroup(of: Void.self) { group in
            group.addTask {
                try await self.eventRunLoop()
            }

            group.addTask {
                try await self.messageRunLoop()
            }

            // Throw when one of the two child task throws
            try await group.next()
            try await group.next()
        }
    }

    /// Run loop polling Kafka for new events.
    private func eventRunLoop() async throws {
        while !Task.isCancelled {
            let nextAction = self.stateMachine.withLockedValue { $0.nextEventPollLoopAction() }
            switch nextAction {
<<<<<<< HEAD
            case .pollForAndYieldMessage(let client, let source):
                let events = client.eventPoll()
                for event in events {
                    switch event {
                    case .consumerMessages(let result):
                        // We do not support back pressure, we can ignore the yield result
                        _ = source.yield(result)
                    case .statistics(let statistics):
                        self.configuration.metrics.update(with: statistics)
                    default:
                        break // Ignore
=======
            case .pollForEvents(let client):
                // Event poll to serve any events queued inside of `librdkafka`.
                _ = client.eventPoll()
                try await Task.sleep(for: self.configuration.pollInterval)
            case .terminatePollLoop:
                return
            }
        }
    }

    /// Run loop polling Kafka for new consumer messages.
    private func messageRunLoop() async throws {
        while !Task.isCancelled {
            let nextAction = self.stateMachine.withLockedValue { $0.nextConsumerPollLoopAction() }
            switch nextAction {
            case .pollForAndYieldMessages(let client, let source):
                // Poll for new consumer messages.
                let messageResults = self.batchConsumerPoll(client: client)
                if messageResults.isEmpty {
                    self.stateMachine.withLockedValue { $0.waitForNewMessages() }
                } else {
                    let yieldResult = source.yield(contentsOf: messageResults)
                    switch yieldResult {
                    case .produceMore:
                        break
                    case .stopProducing:
                        self.stateMachine.withLockedValue { $0.stopProducing() }
                    case .dropped:
                        return
>>>>>>> f1800c20
                    }
                }
            case .pollForMessagesIfAvailable(let client, let source):
                let messageResults = self.batchConsumerPoll(client: client)
                if messageResults.isEmpty {
                    // Still no new messages, so sleep.
                    try await Task.sleep(for: self.configuration.pollInterval)
                } else {
                    // New messages were produced to the partition that we previously finished reading.
                    let yieldResult = source.yield(contentsOf: messageResults)
                    switch yieldResult {
                    case .produceMore:
                        break
                    case .stopProducing:
                        self.stateMachine.withLockedValue { $0.stopProducing() }
                    case .dropped:
                        return
                    }
                }
            case .suspendPollLoop:
                try await Task.sleep(for: self.configuration.pollInterval)
            case .terminatePollLoop:
                return
            }
        }
    }

    /// Read `maxMessages` consumer messages from Kafka.
    ///
    /// - Parameters:
    ///     - client: Client used for handling the connection to the Kafka cluster.
    ///     - maxMessages: Maximum amount of consumer messages to read in this invocation.
    private func batchConsumerPoll(
        client: RDKafkaClient,
        maxMessages: Int = 100
    ) -> [Result<KafkaConsumerMessage, Error>] {
        var messageResults = [Result<KafkaConsumerMessage, Error>]()
        messageResults.reserveCapacity(maxMessages)

        for _ in 0..<maxMessages {
            var result: Result<KafkaConsumerMessage, Error>?
            do {
                if let message = try client.consumerPoll() {
                    result = .success(message)
                }
            } catch {
                result = .failure(error)
            }

            if let result {
                messageResults.append(result)
            }
        }

        return messageResults
    }

    /// Mark all messages up to the passed message in the topic as read.
    /// Schedules a commit and returns immediately.
    /// Any errors encountered after scheduling the commit will be discarded.
    ///
    /// This method is only used for manual offset management.
    ///
    /// - Warning: This method fails if the ``KafkaConsumerConfiguration/isAutoCommitEnabled`` configuration property is set to `true` (default).
    ///
    /// - Parameters:
    ///     - message: Last received message that shall be marked as read.
    /// - Throws: A ``KafkaError`` if committing failed.
    public func scheduleCommit(_ message: KafkaConsumerMessage) throws {
        let action = self.stateMachine.withLockedValue { $0.commit() }
        switch action {
        case .throwClosedError:
            throw KafkaError.connectionClosed(reason: "Tried to commit message offset on a closed consumer")
        case .commit(let client):
            guard self.configuration.isAutoCommitEnabled == false else {
                throw KafkaError.config(reason: "Committing manually only works if isAutoCommitEnabled set to false")
            }

            try client.scheduleCommit(message)
        }
    }

    @available(*, deprecated, renamed: "commit")
    public func commitSync(_ message: KafkaConsumerMessage) async throws {
        try await self.commit(message)
    }

    /// Mark all messages up to the passed message in the topic as read.
    /// Awaits until the commit succeeds or an error is encountered.
    ///
    /// This method is only used for manual offset management.
    ///
    /// - Warning: This method fails if the ``KafkaConsumerConfiguration/isAutoCommitEnabled`` configuration property is set to `true` (default).
    ///
    /// - Parameters:
    ///     - message: Last received message that shall be marked as read.
    /// - Throws: A ``KafkaError`` if committing failed.
    public func commit(_ message: KafkaConsumerMessage) async throws {
        let action = self.stateMachine.withLockedValue { $0.commit() }
        switch action {
        case .throwClosedError:
            throw KafkaError.connectionClosed(reason: "Tried to commit message offset on a closed consumer")
        case .commit(let client):
            guard self.configuration.isAutoCommitEnabled == false else {
                throw KafkaError.config(reason: "Committing manually only works if isAutoCommitEnabled set to false")
            }

            try await client.commit(message)
        }
    }

    /// This function is used to gracefully shut down a Kafka consumer client.
    ///
    /// - Note: Invoking this function is not always needed as the ``KafkaConsumer``
    /// will already shut down when consumption of the ``KafkaConsumerMessages`` has ended.
    public func triggerGracefulShutdown() {
        let action = self.stateMachine.withLockedValue { $0.finish() }
        switch action {
        case .triggerGracefulShutdown(let client):
            self._triggerGracefulShutdown(
                client: client,
                logger: self.logger
            )
        case .none:
            return
        }
    }

    private func _triggerGracefulShutdown(
        client: RDKafkaClient,
        logger: Logger
    ) {
        do {
            try client.consumerClose()
        } catch {
            if let error = error as? KafkaError {
                logger.error("Closing KafkaConsumer failed: \(error.description)")
            } else {
                logger.error("Caught unknown error: \(error)")
            }
        }
    }
}

// MARK: - KafkaConsumer + StateMachine

extension KafkaConsumer {
    /// State machine representing the state of the ``KafkaConsumer``.
    struct StateMachine: Sendable {
        /// State of the event loop fetching new consumer messages.
        enum MessagePollLoopState {
            /// The sequence can take more messages.
            ///
            /// - Parameter source: The source for yielding new messages.
            case running(source: Producer.Source)
            /// Sequence suspended due to back pressure.
            ///
            /// - Parameter source: The source for yielding new messages.
            case suspended(source: Producer.Source)
            /// We have read to the end of a partition and are now waiting for new messages
            /// to be produced.
            ///
            /// - Parameter source: The source for yielding new messages.
            case waitingForMessages(source: Producer.Source)
            /// The sequence has finished, and no more messages will be produced.
            case finished
        }

        /// The state of the ``StateMachine``.
        enum State: Sendable {
            /// The state machine has been initialized with init() but is not yet Initialized
            /// using `func initialize()` (required).
            case uninitialized
            /// We are in the process of initializing the ``KafkaConsumer``,
            /// though ``subscribe()`` / ``assign()`` have not been invoked.
            ///
            /// - Parameter client: Client used for handling the connection to the Kafka cluster.
            /// - Parameter source: The source for yielding new messages.
            case initializing(
                client: RDKafkaClient,
                source: Producer.Source
            )
            /// The ``KafkaConsumer`` is consuming messages.
            ///
            /// - Parameter client: Client used for handling the connection to the Kafka cluster.
            /// - Parameter state: State of the event loop fetching new consumer messages.
            case running(client: RDKafkaClient, messagePollLoopState: MessagePollLoopState)
            /// The ``KafkaConsumer/triggerGracefulShutdown()`` has been invoked.
            /// We are now in the process of commiting our last state to the broker.
            ///
            /// - Parameter client: Client used for handling the connection to the Kafka cluster.
            case finishing(client: RDKafkaClient)
            /// The ``KafkaConsumer`` is closed.
            case finished
        }

        /// The current state of the StateMachine.
        var state: State = .uninitialized

        /// Delayed initialization of `StateMachine` as the `source` and the `pollClosure` are
        /// not yet available when the normal initialization occurs.
        mutating func initialize(
            client: RDKafkaClient,
            source: Producer.Source
        ) {
            guard case .uninitialized = self.state else {
                fatalError("\(#function) can only be invoked in state .uninitialized, but was invoked in state \(self.state)")
            }
            self.state = .initializing(
                client: client,
                source: source
            )
        }

        /// Action to be taken when wanting to poll for a new message.
        enum EventPollLoopAction {
            /// Serve any queued callbacks on the event queue.
            ///
            /// - Parameter client: Client used for handling the connection to the Kafka cluster.
            case pollForEvents(client: RDKafkaClient)
            /// Terminate the poll loop.
            case terminatePollLoop
        }

        /// Returns the next action to be taken when wanting to poll.
        /// - Returns: The next action to be taken when wanting to poll, or `nil` if there is no action to be taken.
        ///
        /// - Important: This function throws a `fatalError` if called while in the `.initializing` state.
        mutating func nextEventPollLoopAction() -> EventPollLoopAction {
            switch self.state {
            case .uninitialized:
                fatalError("\(#function) invoked while still in state \(self.state)")
            case .initializing:
                fatalError("Subscribe to consumer group / assign to topic partition pair before reading messages")
            case .running(let client, _):
                return .pollForEvents(client: client)
            case .finishing(let client):
                if client.isConsumerClosed {
                    self.state = .finished
                    return .terminatePollLoop
                } else {
                    return .pollForEvents(client: client)
                }
            case .finished:
                return .terminatePollLoop
            }
        }

        /// Action to be taken when wanting to poll for a new message.
        enum ConsumerPollLoopAction {
            /// Poll for a new ``KafkaConsumerMessage``.
            ///
            /// - Parameter client: Client used for handling the connection to the Kafka cluster.
            /// - Parameter source: ``NIOAsyncSequenceProducer/Source`` used for yielding new elements.
            case pollForAndYieldMessages(
                client: RDKafkaClient,
                source: Producer.Source
            )
            /// Poll for a new ``KafkaConsumerMessage`` or sleep for ``KafkaConsumerConfiguration/pollInterval``
            /// if there are no new messages to read from the partition.
            ///
            /// - Parameter client: Client used for handling the connection to the Kafka cluster.
            /// - Parameter source: ``NIOAsyncSequenceProducer/Source`` used for yielding new elements.
            case pollForMessagesIfAvailable(
                client: RDKafkaClient,
                source: Producer.Source
            )
            /// Sleep for ``KafkaConsumerConfiguration/pollInterval``.
            case suspendPollLoop
            /// Terminate the poll loop.
            case terminatePollLoop
        }

        /// Returns the next action to be taken when wanting to poll.
        /// - Returns: The next action to be taken when wanting to poll, or `nil` if there is no action to be taken.
        ///
        /// - Important: This function throws a `fatalError` if called while in the `.initializing` state.
        mutating func nextConsumerPollLoopAction() -> ConsumerPollLoopAction {
            switch self.state {
            case .uninitialized:
                fatalError("\(#function) invoked while still in state \(self.state)")
            case .initializing:
                fatalError("Subscribe to consumer group / assign to topic partition pair before reading messages")
            case .running(let client, let consumerState):
                switch consumerState {
                case .running(let source):
                    return .pollForAndYieldMessages(client: client, source: source)
                case .suspended(source: _):
                    return .suspendPollLoop
                case .waitingForMessages(let source):
                    return .pollForMessagesIfAvailable(client: client, source: source)
                case .finished:
                    return .terminatePollLoop
                }
            case .finishing, .finished:
                return .terminatePollLoop
            }
        }

        /// Action to be taken when wanting to set up the connection through ``subscribe()`` or ``assign()``.
        enum SetUpConnectionAction {
            /// Set up the connection through ``subscribe()`` or ``assign()``.
            /// - Parameter client: Client used for handling the connection to the Kafka cluster.
            case setUpConnection(client: RDKafkaClient)
        }

        /// Get action to be taken when wanting to set up the connection through ``subscribe()`` or ``assign()``.
        ///
        /// - Returns: The action to be taken.
        mutating func setUpConnection() -> SetUpConnectionAction {
            switch self.state {
            case .uninitialized:
                fatalError("\(#function) invoked while still in state \(self.state)")
            case .initializing(let client, let source):
                self.state = .running(client: client, messagePollLoopState: .running(source: source))
                return .setUpConnection(client: client)
            case .running:
                fatalError("\(#function) should not be invoked more than once")
            case .finishing, .finished:
                fatalError("\(#function) should only be invoked when KafkaConsumer is running")
            }
        }

        /// Action to take when wanting to store a message offset (to be auto-committed by `librdkafka`).
        enum StoreOffsetAction {
            /// Store the message offset with the given `client`.
            /// - Parameter client: Client used for handling the connection to the Kafka cluster.
            case storeOffset(client: RDKafkaClient)
            /// The consumer is in the process of `.finishing` or even `.finished`.
            /// Stop yielding new elements and terminate the asynchronous sequence.
            case terminateConsumerSequence
        }

        /// Get action to take when wanting to store a message offset (to be auto-committed by `librdkafka`).
        func storeOffset() -> StoreOffsetAction {
            switch self.state {
            case .uninitialized:
                fatalError("\(#function) invoked while still in state \(self.state)")
            case .initializing:
                fatalError("Subscribe to consumer group / assign to topic partition pair before reading messages")
            case .running(let client, _):
                return .storeOffset(client: client)
            case .finishing, .finished:
                return .terminateConsumerSequence
            }
        }

        /// Action to be taken when wanting to do a commit.
        enum CommitAction {
            /// Do a commit.
            ///
            /// - Parameter client: Client used for handling the connection to the Kafka cluster.
            case commit(client: RDKafkaClient)
            /// Throw an error. The ``KafkaConsumer`` is closed.
            case throwClosedError
        }

        /// Get action to be taken when wanting to do a commit.
        /// - Returns: The action to be taken.
        ///
        /// - Important: This function throws a `fatalError` if called while in the `.initializing` state.
        func commit() -> CommitAction {
            switch self.state {
            case .uninitialized:
                fatalError("\(#function) invoked while still in state \(self.state)")
            case .initializing:
                fatalError("Subscribe to consumer group / assign to topic partition pair before reading messages")
            case .running(let client, _):
                return .commit(client: client)
            case .finishing, .finished:
                return .throwClosedError
            }
        }

        /// Action to be taken when wanting to do close the consumer.
        enum FinishAction {
            /// Shut down the ``KafkaConsumer``.
            ///
            /// - Parameter client: Client used for handling the connection to the Kafka cluster.
            case triggerGracefulShutdown(client: RDKafkaClient)
        }

        /// Get action to be taken when wanting to do close the consumer.
        /// - Returns: The action to be taken,  or `nil` if there is no action to be taken.
        ///
        /// - Important: This function throws a `fatalError` if called while in the `.initializing` state.
        mutating func finish() -> FinishAction? {
            switch self.state {
            case .uninitialized:
                fatalError("\(#function) invoked while still in state \(self.state)")
            case .initializing:
                fatalError("Subscribe to consumer group / assign to topic partition pair before reading messages")
            case .running(let client, _):
                self.state = .finishing(client: client)
                return .triggerGracefulShutdown(client: client)
            case .finishing, .finished:
                return nil
            }
        }

        // MARK: - Consumer Messages Poll Loop Actions

        /// The partition that was previously finished reading has got new messages produced to it.
        mutating func newMessagesProduced() {
            guard case .running(let client, let consumerState) = self.state else {
                fatalError("\(#function) invoked while still in state \(self.state)")
            }

            switch consumerState {
            case .running, .suspended, .finished:
                fatalError("\(#function) should not be invoked in state \(self.state)")
            case .waitingForMessages(let source):
                self.state = .running(client: client, messagePollLoopState: .running(source: source))
            }
        }

        /// The consumer has read to the end of a partition and shall now go into a sleep loop until new messages are produced.
        mutating func waitForNewMessages() {
            guard case .running(let client, let consumerState) = self.state else {
                fatalError("\(#function) invoked while still in state \(self.state)")
            }

            switch consumerState {
            case .running(let source):
                self.state = .running(client: client, messagePollLoopState: .waitingForMessages(source: source))
            case .suspended, .waitingForMessages, .finished:
                fatalError("\(#function) should not be invoked in state \(self.state)")
            }
        }

        /// ``KafkaConsumerMessages``'s back pressure mechanism asked us to produce more messages.
        mutating func produceMore() {
            switch self.state {
            case .uninitialized:
                fatalError("\(#function) invoked while still in state \(self.state)")
            case .initializing:
                break // This case can be triggered by the KafkaConsumerMessagesDeletgate
            case .running(let client, let consumerState):
                switch consumerState {
                case .running, .waitingForMessages, .finished:
                    break
                case .suspended(let source):
                    self.state = .running(client: client, messagePollLoopState: .running(source: source))
                }
            case .finishing, .finished:
                break
            }
        }

        /// ``KafkaConsumerMessages``'s back pressure mechanism asked us to temporarily stop producing messages.
        mutating func stopProducing() {
            guard case .running(let client, let consumerState) = self.state else {
                fatalError("\(#function) invoked while still in state \(self.state)")
            }

            switch consumerState {
            case .suspended, .finished:
                break
            case .running(let source):
                self.state = .running(client: client, messagePollLoopState: .suspended(source: source))
            case .waitingForMessages(let source):
                self.state = .running(client: client, messagePollLoopState: .suspended(source: source))
            }
        }

        /// The ``KafkaConsumerMessages`` asynchronous sequence was terminated.
        mutating func finishMessageConsumption() {
            switch self.state {
            case .uninitialized:
                fatalError("\(#function) invoked while still in state \(self.state)")
            case .initializing:
                fatalError("Subscribe to consumer group / assign to topic partition pair before reading messages")
            case .running(let client, _):
                self.state = .running(client: client, messagePollLoopState: .finished)
            case .finishing, .finished:
                break
            }
        }
    }
}<|MERGE_RESOLUTION|>--- conflicted
+++ resolved
@@ -379,22 +379,15 @@
         while !Task.isCancelled {
             let nextAction = self.stateMachine.withLockedValue { $0.nextEventPollLoopAction() }
             switch nextAction {
-<<<<<<< HEAD
-            case .pollForAndYieldMessage(let client, let source):
+            case .pollForEvents(let client):
+                // Event poll to serve any events queued inside of `librdkafka`.
                 let events = client.eventPoll()
-                for event in events {
-                    switch event {
-                    case .consumerMessages(let result):
-                        // We do not support back pressure, we can ignore the yield result
-                        _ = source.yield(result)
+                switch event {
                     case .statistics(let statistics):
                         self.configuration.metrics.update(with: statistics)
                     default:
-                        break // Ignore
-=======
-            case .pollForEvents(let client):
-                // Event poll to serve any events queued inside of `librdkafka`.
-                _ = client.eventPoll()
+                        break
+                }
                 try await Task.sleep(for: self.configuration.pollInterval)
             case .terminatePollLoop:
                 return
@@ -421,7 +414,6 @@
                         self.stateMachine.withLockedValue { $0.stopProducing() }
                     case .dropped:
                         return
->>>>>>> f1800c20
                     }
                 }
             case .pollForMessagesIfAvailable(let client, let source):
