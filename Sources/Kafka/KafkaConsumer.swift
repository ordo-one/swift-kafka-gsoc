//===----------------------------------------------------------------------===//
//
// This source file is part of the swift-kafka-client open source project
//
// Copyright (c) 2022 Apple Inc. and the swift-kafka-client project authors
// Licensed under Apache License v2.0
//
// See LICENSE.txt for license information
// See CONTRIBUTORS.txt for the list of swift-kafka-client project authors
//
// SPDX-License-Identifier: Apache-2.0
//
//===----------------------------------------------------------------------===//

import Logging
import NIOConcurrencyHelpers
import NIOCore
import ServiceLifecycle

// MARK: - KafkaConsumerEventsDelegate

/// `NIOAsyncSequenceProducerDelegate` for ``KafkaConsumerEvents``.
internal struct KafkaConsumerEventsDelegate: Sendable {
    let stateMachine: NIOLockedValueBox<KafkaConsumer.StateMachine>
}

extension KafkaConsumerEventsDelegate: NIOAsyncSequenceProducerDelegate {
    func produceMore() {
        return // No back pressure
    }

    func didTerminate() {
        return // We have to call poll for events anyway, nothing to do here
    }
}

// MARK: - KafkaConsumerMessagesDelegate

/// `NIOAsyncSequenceProducerDelegate` for ``KafkaConsumerMessages``.
internal struct KafkaConsumerMessagesDelegate: Sendable {
    let stateMachine: NIOLockedValueBox<KafkaConsumer.StateMachine>
}

extension KafkaConsumerMessagesDelegate: NIOAsyncSequenceProducerDelegate {
    func produceMore() {
        self.stateMachine.withLockedValue { $0.produceMore() }
    }

    func didTerminate() {
        self.stateMachine.withLockedValue { $0.finishMessageConsumption() }
    }
}

// MARK: - KafkaConsumerEvents

/// `AsyncSequence` implementation for handling ``KafkaConsumerEvent``s emitted by Kafka.
public struct KafkaConsumerEvents: Sendable, AsyncSequence {
    public typealias Element = KafkaConsumerEvent
    typealias BackPressureStrategy = NIOAsyncSequenceProducerBackPressureStrategies.NoBackPressure
    typealias WrappedSequence = NIOAsyncSequenceProducer<Element, BackPressureStrategy, KafkaConsumerEventsDelegate>
    let wrappedSequence: WrappedSequence

    /// `AsynceIteratorProtocol` implementation for handling ``KafkaConsumerEvent``s emitted by Kafka.
    public struct AsyncIterator: AsyncIteratorProtocol {
        var wrappedIterator: WrappedSequence.AsyncIterator

        public mutating func next() async -> Element? {
            await self.wrappedIterator.next()
        }
    }

    public func makeAsyncIterator() -> AsyncIterator {
        return AsyncIterator(wrappedIterator: self.wrappedSequence.makeAsyncIterator())
    }
}

// MARK: - KafkaConsumerMessages

/// `AsyncSequence` implementation for handling messages received from the Kafka cluster (``KafkaConsumerMessage``).
public struct KafkaConsumerMessages: Sendable, AsyncSequence {
    let stateMachine: NIOLockedValueBox<KafkaConsumer.StateMachine>

    public typealias Element = KafkaConsumerMessage
    typealias BackPressureStrategy = NIOAsyncSequenceProducerBackPressureStrategies.HighLowWatermark
    typealias WrappedSequence = NIOThrowingAsyncSequenceProducer<
        Result<KafkaConsumerMessage, Error>,
        Error,
        BackPressureStrategy,
        KafkaConsumerMessagesDelegate
    >
    let wrappedSequence: WrappedSequence

    /// `AsynceIteratorProtocol` implementation for handling messages received from the Kafka cluster (``KafkaConsumerMessage``).
    public struct AsyncIterator: AsyncIteratorProtocol {
        let stateMachine: NIOLockedValueBox<KafkaConsumer.StateMachine>
        var wrappedIterator: WrappedSequence.AsyncIterator?

        public mutating func next() async throws -> Element? {
            guard let result = try await self.wrappedIterator?.next() else {
                self.deallocateIterator()
                return nil
            }

            switch result {
            case .success(let message):
                let action = self.stateMachine.withLockedValue { $0.storeOffset() }
                switch action {
                case .storeOffset(let client):
                    do {
                        try client.storeMessageOffset(message)
                    } catch {
                        self.deallocateIterator()
                        throw error
                    }
                    return message
                case .terminateConsumerSequence:
                    self.deallocateIterator()
                    return nil
                }
            case .failure(let error):
                self.deallocateIterator()
                throw error
            }
        }

        private mutating func deallocateIterator() {
            self.wrappedIterator = nil
        }
    }

    public func makeAsyncIterator() -> AsyncIterator {
        return AsyncIterator(
            stateMachine: self.stateMachine,
            wrappedIterator: self.wrappedSequence.makeAsyncIterator()
        )
    }
}

// MARK: - KafkaConsumer

/// A ``KafkaConsumer `` can be used to consume messages from a Kafka cluster.
public final class KafkaConsumer: Sendable, Service {
    typealias Producer = NIOThrowingAsyncSequenceProducer<
        Result<KafkaConsumerMessage, Error>,
        Error,
        NIOAsyncSequenceProducerBackPressureStrategies.HighLowWatermark,
        KafkaConsumerMessagesDelegate
    >

    /// The configuration object of the consumer client.
    private let configuration: KafkaConsumerConfiguration
    /// A logger.
    private let logger: Logger
    /// State of the `KafkaConsumer`.
    private let stateMachine: NIOLockedValueBox<StateMachine>

    /// An asynchronous sequence containing messages from the Kafka cluster.
    public let messages: KafkaConsumerMessages

    // Private initializer, use factory method or convenience init to create KafkaConsumer
    /// Initialize a new ``KafkaConsumer``.
    /// To listen to incoming messages, please subscribe to a list of topics using ``subscribe()``
    /// or assign the consumer to a particular topic + partition pair using ``assign(topic:partition:offset:)``.
    ///
    /// - Parameters:
    ///     - client: Client used for handling the connection to the Kafka cluster.
    ///     - stateMachine: The state machine containing the state of the ``KafkaConsumer``.
    ///     - configuration: The ``KafkaConsumerConfiguration`` for configuring the ``KafkaConsumer``.
    ///     - logger: A logger.
    /// - Throws: A ``KafkaError`` if the initialization failed.
    private init(
        client: RDKafkaClient,
        stateMachine: NIOLockedValueBox<StateMachine>,
        configuration: KafkaConsumerConfiguration,
        logger: Logger
    ) throws {
        self.configuration = configuration
        self.stateMachine = stateMachine
        self.logger = logger

        let sourceAndSequence = NIOThrowingAsyncSequenceProducer.makeSequence(
            elementType: Result<KafkaConsumerMessage, Error>.self,
            backPressureStrategy: {
                switch configuration.backPressureStrategy._internal {
                case .watermark(let lowWatermark, let highWatermark):
                    return NIOAsyncSequenceProducerBackPressureStrategies.HighLowWatermark(
                        lowWatermark: lowWatermark,
                        highWatermark: highWatermark
                    )
                }
            }(),
            delegate: KafkaConsumerMessagesDelegate(stateMachine: self.stateMachine)
        )

        self.messages = KafkaConsumerMessages(
            stateMachine: self.stateMachine,
            wrappedSequence: sourceAndSequence.sequence
        )

        self.stateMachine.withLockedValue {
            $0.initialize(
                client: client,
                source: sourceAndSequence.source
            )
        }
    }

    /// Initialize a new ``KafkaConsumer``.
    ///
    /// This creates a consumer without that does not listen to any events other than consumer messages.
    ///
    /// - Parameters:
    ///     - configuration: The ``KafkaConsumerConfiguration`` for configuring the ``KafkaConsumer``.
    ///     - logger: A logger.
    /// - Returns: The newly created ``KafkaConsumer``.
    /// - Throws: A ``KafkaError`` if the initialization failed.
    public convenience init(
        configuration: KafkaConsumerConfiguration,
        logger: Logger
    ) throws {
        var subscribedEvents: [RDKafkaEvent] = [.log]
        // Only listen to offset commit events when autoCommit is false
        if configuration.isAutoCommitEnabled == false {
            subscribedEvents.append(.offsetCommit)
        }
        if configuration.metrics.enabled {
            subscribedEvents.append(.statistics)
        }

        let client = try RDKafkaClient.makeClient(
            type: .consumer,
            configDictionary: configuration.dictionary,
            events: subscribedEvents,
            logger: logger
        )

        let stateMachine = NIOLockedValueBox(StateMachine())

        try self.init(
            client: client,
            stateMachine: stateMachine,
            configuration: configuration,
            logger: logger
        )
    }

    /// Initialize a new ``KafkaConsumer`` and a ``KafkaConsumerEvents`` asynchronous sequence.
    ///
    /// Use the asynchronous sequence to consume events.
    ///
    /// - Important: When the asynchronous sequence is deinited the producer will be shut down and disallowed from sending more messages.
    /// Additionally, make sure to consume the asynchronous sequence otherwise the events will be buffered in memory indefinitely.
    ///
    /// - Parameters:
    ///     - configuration: The ``KafkaConsumerConfiguration`` for configuring the ``KafkaConsumer``.
    ///     - logger: A logger.
    /// - Returns: A tuple containing the created ``KafkaConsumer`` and the ``KafkaConsumerEvents``
    /// `AsyncSequence` used for receiving message events.
    /// - Throws: A ``KafkaError`` if the initialization failed.
    public static func makeConsumerWithEvents(
        configuration: KafkaConsumerConfiguration,
        logger: Logger
    ) throws -> (KafkaConsumer, KafkaConsumerEvents) {
        var subscribedEvents: [RDKafkaEvent] = [.log]
        // Only listen to offset commit events when autoCommit is false
        if configuration.isAutoCommitEnabled == false {
            subscribedEvents.append(.offsetCommit)
        }
        if configuration.metrics.enabled {
            subscribedEvents.append(.statistics)
        }

        let client = try RDKafkaClient.makeClient(
            type: .consumer,
            configDictionary: configuration.dictionary,
            events: subscribedEvents,
            logger: logger
        )

        let stateMachine = NIOLockedValueBox(StateMachine())

        let consumer = try KafkaConsumer(
            client: client,
            stateMachine: stateMachine,
            configuration: configuration,
            logger: logger
        )

        // Note:
        // It's crucial to initialize the `sourceAndSequence` variable AFTER `client`.
        // This order is important to prevent the accidental triggering of `KafkaConsumerCloseOnTerminate.didTerminate()`.
        // If this order is not met and `RDKafkaClient.makeClient()` fails,
        // it leads to a call to `stateMachine.messageSequenceTerminated()` while it's still in the `.uninitialized` state.
        let sourceAndSequence = NIOAsyncSequenceProducer.makeSequence(
            elementType: KafkaConsumerEvent.self,
            backPressureStrategy: NIOAsyncSequenceProducerBackPressureStrategies.NoBackPressure(),
            delegate: KafkaConsumerEventsDelegate(stateMachine: stateMachine)
        )

        let eventsSequence = KafkaConsumerEvents(wrappedSequence: sourceAndSequence.sequence)
        return (consumer, eventsSequence)
    }

    /// Subscribe to the given list of `topics`.
    /// The partition assignment happens automatically using `KafkaConsumer`'s consumer group.
    /// - Parameter topics: An array of topic names to subscribe to.
    /// - Throws: A ``KafkaError`` if subscribing to the topic list failed.
    private func subscribe(topics: [String]) throws {
        let action = self.stateMachine.withLockedValue { $0.setUpConnection() }
        switch action {
        case .setUpConnection(let client):
            let subscription = RDKafkaTopicPartitionList()
            for topic in topics {
                subscription.add(
                    topic: topic,
                    partition: KafkaPartition.unassigned
                )
            }
            try client.subscribe(topicPartitionList: subscription)
        }
    }

    /// Assign the``KafkaConsumer`` to a specific `partition` of a `topic`.
    /// - Parameter topic: Name of the topic that this ``KafkaConsumer`` will read from.
    /// - Parameter partition: Partition that this ``KafkaConsumer`` will read from.
    /// - Parameter offset: The offset to start consuming from.
    /// Defaults to the end of the Kafka partition queue (meaning wait for next produced message).
    /// - Throws: A ``KafkaError`` if the consumer could not be assigned to the topic + partition pair.
    private func assign(
        topic: String,
        partition: KafkaPartition,
        offset: KafkaOffset
    ) throws {
        let action = self.stateMachine.withLockedValue { $0.setUpConnection() }
        switch action {
        case .setUpConnection(let client):
            let assignment = RDKafkaTopicPartitionList()
            assignment.setOffset(topic: topic, partition: partition, offset: Int64(offset.rawValue))
            try client.assign(topicPartitionList: assignment)
        }
    }

    /// Start the ``KafkaConsumer``.
    ///
    /// - Important: This method **must** be called and will run until either the calling task is cancelled or gracefully shut down.
    public func run() async throws {
        try await withGracefulShutdownHandler {
            try await self._run()
        } onGracefulShutdown: {
            self.triggerGracefulShutdown()
        }
    }

    private func _run() async throws {
        switch self.configuration.consumptionStrategy._internal {
        case .partition(topic: let topic, partition: let partition, offset: let offset):
            try self.assign(topic: topic, partition: partition, offset: offset)
        case .group(groupID: _, topics: let topics):
            try self.subscribe(topics: topics)
        }

        try await withThrowingTaskGroup(of: Void.self) { group in
            group.addTask {
                try await self.eventRunLoop()
            }

            group.addTask {
                try await self.messageRunLoop()
            }

            // Throw when one of the two child task throws
            try await group.next()
            try await group.next()
        }
    }

    /// Run loop polling Kafka for new events.
    private func eventRunLoop() async throws {
        while !Task.isCancelled {
            let nextAction = self.stateMachine.withLockedValue { $0.nextEventPollLoopAction() }
            switch nextAction {
            case .pollForEvents(let client):
                // Event poll to serve any events queued inside of `librdkafka`.
<<<<<<< HEAD
                _ = client.eventPoll()
                try await Task.sleep(for: self.configuration.pollInterval)
            case .terminatePollLoop:
                return
            }
        }
    }

    /// Run loop polling Kafka for new consumer messages.
    private func messageRunLoop() async throws {
        while !Task.isCancelled {
            let nextAction = self.stateMachine.withLockedValue { $0.nextConsumerPollLoopAction() }
            switch nextAction {
            case .pollForAndYieldMessages(let client, let source):
                // Poll for new consumer messages.
                let messageResults = self.batchConsumerPoll(client: client)
                if messageResults.isEmpty {
                    self.stateMachine.withLockedValue { $0.waitForNewMessages() }
                } else {
                    let yieldResult = source.yield(contentsOf: messageResults)
                    switch yieldResult {
                    case .produceMore:
                        break
                    case .stopProducing:
                        self.stateMachine.withLockedValue { $0.stopProducing() }
                    case .dropped:
                        return
                    }
                }
=======
                let events = client.eventPoll()
                for event in events {
                    switch event {
                    case .statistics(let statistics):
                        self.configuration.metrics.update(with: statistics)
                    default:
                        break
                    }
                }
                try await Task.sleep(for: self.configuration.pollInterval)
            case .terminatePollLoop:
                return
            }
        }
    }

    /// Run loop polling Kafka for new consumer messages.
    private func messageRunLoop() async throws {
        while !Task.isCancelled {
            let nextAction = self.stateMachine.withLockedValue { $0.nextConsumerPollLoopAction() }
            switch nextAction {
            case .pollForAndYieldMessages(let client, let source):
                // Poll for new consumer messages.
                let messageResults = self.batchConsumerPoll(client: client)
                if messageResults.isEmpty {
                    self.stateMachine.withLockedValue { $0.waitForNewMessages() }
                } else {
                    let yieldResult = source.yield(contentsOf: messageResults)
                    switch yieldResult {
                    case .produceMore:
                        break
                    case .stopProducing:
                        self.stateMachine.withLockedValue { $0.stopProducing() }
                    case .dropped:
                        return
                    }
                }
>>>>>>> c3bbb758
            case .pollForMessagesIfAvailable(let client, let source):
                let messageResults = self.batchConsumerPoll(client: client)
                if messageResults.isEmpty {
                    // Still no new messages, so sleep.
                    try await Task.sleep(for: self.configuration.pollInterval)
                } else {
                    // New messages were produced to the partition that we previously finished reading.
                    let yieldResult = source.yield(contentsOf: messageResults)
                    switch yieldResult {
                    case .produceMore:
                        break
                    case .stopProducing:
                        self.stateMachine.withLockedValue { $0.stopProducing() }
                    case .dropped:
                        return
                    }
                }
            case .suspendPollLoop:
                try await Task.sleep(for: self.configuration.pollInterval)
            case .terminatePollLoop:
                return
            }
        }
    }

    /// Read `maxMessages` consumer messages from Kafka.
    ///
    /// - Parameters:
    ///     - client: Client used for handling the connection to the Kafka cluster.
    ///     - maxMessages: Maximum amount of consumer messages to read in this invocation.
    private func batchConsumerPoll(
        client: RDKafkaClient,
        maxMessages: Int = 100
    ) -> [Result<KafkaConsumerMessage, Error>] {
        var messageResults = [Result<KafkaConsumerMessage, Error>]()
        messageResults.reserveCapacity(maxMessages)

        for _ in 0..<maxMessages {
            var result: Result<KafkaConsumerMessage, Error>?
            do {
                if let message = try client.consumerPoll() {
                    result = .success(message)
                }
            } catch {
                result = .failure(error)
            }

            if let result {
                messageResults.append(result)
            }
        }

        return messageResults
    }

    /// Mark all messages up to the passed message in the topic as read.
    /// Schedules a commit and returns immediately.
    /// Any errors encountered after scheduling the commit will be discarded.
    ///
    /// This method is only used for manual offset management.
    ///
    /// - Warning: This method fails if the ``KafkaConsumerConfiguration/isAutoCommitEnabled`` configuration property is set to `true` (default).
    ///
    /// - Parameters:
    ///     - message: Last received message that shall be marked as read.
    /// - Throws: A ``KafkaError`` if committing failed.
    public func scheduleCommit(_ message: KafkaConsumerMessage) throws {
        let action = self.stateMachine.withLockedValue { $0.commit() }
        switch action {
        case .throwClosedError:
            throw KafkaError.connectionClosed(reason: "Tried to commit message offset on a closed consumer")
        case .commit(let client):
            guard self.configuration.isAutoCommitEnabled == false else {
                throw KafkaError.config(reason: "Committing manually only works if isAutoCommitEnabled set to false")
            }

            try client.scheduleCommit(message)
        }
    }

    @available(*, deprecated, renamed: "commit")
    public func commitSync(_ message: KafkaConsumerMessage) async throws {
        try await self.commit(message)
    }

    /// Mark all messages up to the passed message in the topic as read.
    /// Awaits until the commit succeeds or an error is encountered.
    ///
    /// This method is only used for manual offset management.
    ///
    /// - Warning: This method fails if the ``KafkaConsumerConfiguration/isAutoCommitEnabled`` configuration property is set to `true` (default).
    ///
    /// - Parameters:
    ///     - message: Last received message that shall be marked as read.
    /// - Throws: A ``KafkaError`` if committing failed.
    public func commit(_ message: KafkaConsumerMessage) async throws {
        let action = self.stateMachine.withLockedValue { $0.commit() }
        switch action {
        case .throwClosedError:
            throw KafkaError.connectionClosed(reason: "Tried to commit message offset on a closed consumer")
        case .commit(let client):
            guard self.configuration.isAutoCommitEnabled == false else {
                throw KafkaError.config(reason: "Committing manually only works if isAutoCommitEnabled set to false")
            }

            try await client.commit(message)
        }
    }

    /// This function is used to gracefully shut down a Kafka consumer client.
    ///
    /// - Note: Invoking this function is not always needed as the ``KafkaConsumer``
    /// will already shut down when consumption of the ``KafkaConsumerMessages`` has ended.
    public func triggerGracefulShutdown() {
        let action = self.stateMachine.withLockedValue { $0.finish() }
        switch action {
        case .triggerGracefulShutdown(let client):
            self._triggerGracefulShutdown(
                client: client,
                logger: self.logger
            )
        case .none:
            return
        }
    }

    private func _triggerGracefulShutdown(
        client: RDKafkaClient,
        logger: Logger
    ) {
        do {
            try client.consumerClose()
        } catch {
            if let error = error as? KafkaError {
                logger.error("Closing KafkaConsumer failed: \(error.description)")
            } else {
                logger.error("Caught unknown error: \(error)")
            }
        }
    }
}

// MARK: - KafkaConsumer + StateMachine

extension KafkaConsumer {
    /// State machine representing the state of the ``KafkaConsumer``.
    struct StateMachine: Sendable {
        /// State of the event loop fetching new consumer messages.
        enum MessagePollLoopState {
            /// The sequence can take more messages.
            ///
            /// - Parameter source: The source for yielding new messages.
            case running(source: Producer.Source)
            /// Sequence suspended due to back pressure.
            ///
            /// - Parameter source: The source for yielding new messages.
            case suspended(source: Producer.Source)
            /// We have read to the end of a partition and are now waiting for new messages
            /// to be produced.
            ///
            /// - Parameter source: The source for yielding new messages.
            case waitingForMessages(source: Producer.Source)
            /// The sequence has finished, and no more messages will be produced.
            case finished
        }

        /// The state of the ``StateMachine``.
        enum State: Sendable {
            /// The state machine has been initialized with init() but is not yet Initialized
            /// using `func initialize()` (required).
            case uninitialized
            /// We are in the process of initializing the ``KafkaConsumer``,
            /// though ``subscribe()`` / ``assign()`` have not been invoked.
            ///
            /// - Parameter client: Client used for handling the connection to the Kafka cluster.
            /// - Parameter source: The source for yielding new messages.
            case initializing(
                client: RDKafkaClient,
                source: Producer.Source
            )
            /// The ``KafkaConsumer`` is consuming messages.
            ///
            /// - Parameter client: Client used for handling the connection to the Kafka cluster.
            /// - Parameter state: State of the event loop fetching new consumer messages.
            case running(client: RDKafkaClient, messagePollLoopState: MessagePollLoopState)
            /// The ``KafkaConsumer/triggerGracefulShutdown()`` has been invoked.
            /// We are now in the process of commiting our last state to the broker.
            ///
            /// - Parameter client: Client used for handling the connection to the Kafka cluster.
            case finishing(client: RDKafkaClient)
            /// The ``KafkaConsumer`` is closed.
            case finished
        }

        /// The current state of the StateMachine.
        var state: State = .uninitialized

        /// Delayed initialization of `StateMachine` as the `source` and the `pollClosure` are
        /// not yet available when the normal initialization occurs.
        mutating func initialize(
            client: RDKafkaClient,
            source: Producer.Source
        ) {
            guard case .uninitialized = self.state else {
                fatalError("\(#function) can only be invoked in state .uninitialized, but was invoked in state \(self.state)")
            }
            self.state = .initializing(
                client: client,
                source: source
            )
        }

        /// Action to be taken when wanting to poll for a new message.
        enum EventPollLoopAction {
            /// Serve any queued callbacks on the event queue.
            ///
            /// - Parameter client: Client used for handling the connection to the Kafka cluster.
            case pollForEvents(client: RDKafkaClient)
            /// Terminate the poll loop.
            case terminatePollLoop
        }

        /// Returns the next action to be taken when wanting to poll.
        /// - Returns: The next action to be taken when wanting to poll, or `nil` if there is no action to be taken.
        ///
        /// - Important: This function throws a `fatalError` if called while in the `.initializing` state.
        mutating func nextEventPollLoopAction() -> EventPollLoopAction {
            switch self.state {
            case .uninitialized:
                fatalError("\(#function) invoked while still in state \(self.state)")
            case .initializing:
                fatalError("Subscribe to consumer group / assign to topic partition pair before reading messages")
            case .running(let client, _):
                return .pollForEvents(client: client)
            case .finishing(let client):
                if client.isConsumerClosed {
                    self.state = .finished
                    return .terminatePollLoop
                } else {
                    return .pollForEvents(client: client)
                }
            case .finished:
                return .terminatePollLoop
            }
        }

        /// Action to be taken when wanting to poll for a new message.
        enum ConsumerPollLoopAction {
            /// Poll for a new ``KafkaConsumerMessage``.
            ///
            /// - Parameter client: Client used for handling the connection to the Kafka cluster.
            /// - Parameter source: ``NIOAsyncSequenceProducer/Source`` used for yielding new elements.
            case pollForAndYieldMessages(
                client: RDKafkaClient,
                source: Producer.Source
            )
            /// Poll for a new ``KafkaConsumerMessage`` or sleep for ``KafkaConsumerConfiguration/pollInterval``
            /// if there are no new messages to read from the partition.
            ///
            /// - Parameter client: Client used for handling the connection to the Kafka cluster.
            /// - Parameter source: ``NIOAsyncSequenceProducer/Source`` used for yielding new elements.
            case pollForMessagesIfAvailable(
                client: RDKafkaClient,
                source: Producer.Source
            )
            /// Sleep for ``KafkaConsumerConfiguration/pollInterval``.
            case suspendPollLoop
            /// Terminate the poll loop.
            case terminatePollLoop
        }

        /// Returns the next action to be taken when wanting to poll.
        /// - Returns: The next action to be taken when wanting to poll, or `nil` if there is no action to be taken.
        ///
        /// - Important: This function throws a `fatalError` if called while in the `.initializing` state.
        mutating func nextConsumerPollLoopAction() -> ConsumerPollLoopAction {
            switch self.state {
            case .uninitialized:
                fatalError("\(#function) invoked while still in state \(self.state)")
            case .initializing:
                fatalError("Subscribe to consumer group / assign to topic partition pair before reading messages")
            case .running(let client, let consumerState):
                switch consumerState {
                case .running(let source):
                    return .pollForAndYieldMessages(client: client, source: source)
                case .suspended(source: _):
                    return .suspendPollLoop
                case .waitingForMessages(let source):
                    return .pollForMessagesIfAvailable(client: client, source: source)
                case .finished:
                    return .terminatePollLoop
                }
            case .finishing, .finished:
                return .terminatePollLoop
            }
        }

        /// Action to be taken when wanting to set up the connection through ``subscribe()`` or ``assign()``.
        enum SetUpConnectionAction {
            /// Set up the connection through ``subscribe()`` or ``assign()``.
            /// - Parameter client: Client used for handling the connection to the Kafka cluster.
            case setUpConnection(client: RDKafkaClient)
        }

        /// Get action to be taken when wanting to set up the connection through ``subscribe()`` or ``assign()``.
        ///
        /// - Returns: The action to be taken.
        mutating func setUpConnection() -> SetUpConnectionAction {
            switch self.state {
            case .uninitialized:
                fatalError("\(#function) invoked while still in state \(self.state)")
            case .initializing(let client, let source):
                self.state = .running(client: client, messagePollLoopState: .running(source: source))
                return .setUpConnection(client: client)
            case .running:
                fatalError("\(#function) should not be invoked more than once")
            case .finishing, .finished:
                fatalError("\(#function) should only be invoked when KafkaConsumer is running")
            }
        }

        /// Action to take when wanting to store a message offset (to be auto-committed by `librdkafka`).
        enum StoreOffsetAction {
            /// Store the message offset with the given `client`.
            /// - Parameter client: Client used for handling the connection to the Kafka cluster.
            case storeOffset(client: RDKafkaClient)
            /// The consumer is in the process of `.finishing` or even `.finished`.
            /// Stop yielding new elements and terminate the asynchronous sequence.
            case terminateConsumerSequence
        }

        /// Get action to take when wanting to store a message offset (to be auto-committed by `librdkafka`).
        func storeOffset() -> StoreOffsetAction {
            switch self.state {
            case .uninitialized:
                fatalError("\(#function) invoked while still in state \(self.state)")
            case .initializing:
                fatalError("Subscribe to consumer group / assign to topic partition pair before reading messages")
            case .running(let client, _):
                return .storeOffset(client: client)
            case .finishing, .finished:
                return .terminateConsumerSequence
            }
        }

        /// Action to be taken when wanting to do a commit.
        enum CommitAction {
            /// Do a commit.
            ///
            /// - Parameter client: Client used for handling the connection to the Kafka cluster.
            case commit(client: RDKafkaClient)
            /// Throw an error. The ``KafkaConsumer`` is closed.
            case throwClosedError
        }

        /// Get action to be taken when wanting to do a commit.
        /// - Returns: The action to be taken.
        ///
        /// - Important: This function throws a `fatalError` if called while in the `.initializing` state.
        func commit() -> CommitAction {
            switch self.state {
            case .uninitialized:
                fatalError("\(#function) invoked while still in state \(self.state)")
            case .initializing:
                fatalError("Subscribe to consumer group / assign to topic partition pair before reading messages")
            case .running(let client, _):
                return .commit(client: client)
            case .finishing, .finished:
                return .throwClosedError
            }
        }

        /// Action to be taken when wanting to do close the consumer.
        enum FinishAction {
            /// Shut down the ``KafkaConsumer``.
            ///
            /// - Parameter client: Client used for handling the connection to the Kafka cluster.
            case triggerGracefulShutdown(client: RDKafkaClient)
        }

        /// Get action to be taken when wanting to do close the consumer.
        /// - Returns: The action to be taken,  or `nil` if there is no action to be taken.
        ///
        /// - Important: This function throws a `fatalError` if called while in the `.initializing` state.
        mutating func finish() -> FinishAction? {
            switch self.state {
            case .uninitialized:
                fatalError("\(#function) invoked while still in state \(self.state)")
            case .initializing:
                fatalError("Subscribe to consumer group / assign to topic partition pair before reading messages")
            case .running(let client, _):
                self.state = .finishing(client: client)
                return .triggerGracefulShutdown(client: client)
            case .finishing, .finished:
                return nil
            }
        }

        // MARK: - Consumer Messages Poll Loop Actions

        /// The partition that was previously finished reading has got new messages produced to it.
        mutating func newMessagesProduced() {
            guard case .running(let client, let consumerState) = self.state else {
                fatalError("\(#function) invoked while still in state \(self.state)")
            }

            switch consumerState {
            case .running, .suspended, .finished:
                fatalError("\(#function) should not be invoked in state \(self.state)")
            case .waitingForMessages(let source):
                self.state = .running(client: client, messagePollLoopState: .running(source: source))
            }
        }

        /// The consumer has read to the end of a partition and shall now go into a sleep loop until new messages are produced.
        mutating func waitForNewMessages() {
            guard case .running(let client, let consumerState) = self.state else {
                fatalError("\(#function) invoked while still in state \(self.state)")
            }

            switch consumerState {
            case .running(let source):
                self.state = .running(client: client, messagePollLoopState: .waitingForMessages(source: source))
            case .suspended, .waitingForMessages, .finished:
                fatalError("\(#function) should not be invoked in state \(self.state)")
            }
        }

        /// ``KafkaConsumerMessages``'s back pressure mechanism asked us to produce more messages.
        mutating func produceMore() {
            switch self.state {
            case .uninitialized:
                fatalError("\(#function) invoked while still in state \(self.state)")
            case .initializing:
                break // This case can be triggered by the KafkaConsumerMessagesDeletgate
            case .running(let client, let consumerState):
                switch consumerState {
                case .running, .waitingForMessages, .finished:
                    break
                case .suspended(let source):
                    self.state = .running(client: client, messagePollLoopState: .running(source: source))
                }
            case .finishing, .finished:
                break
            }
        }

        /// ``KafkaConsumerMessages``'s back pressure mechanism asked us to temporarily stop producing messages.
        mutating func stopProducing() {
            guard case .running(let client, let consumerState) = self.state else {
                fatalError("\(#function) invoked while still in state \(self.state)")
            }

            switch consumerState {
            case .suspended, .finished:
                break
            case .running(let source):
                self.state = .running(client: client, messagePollLoopState: .suspended(source: source))
            case .waitingForMessages(let source):
                self.state = .running(client: client, messagePollLoopState: .suspended(source: source))
            }
        }

        /// The ``KafkaConsumerMessages`` asynchronous sequence was terminated.
        mutating func finishMessageConsumption() {
            switch self.state {
            case .uninitialized:
                fatalError("\(#function) invoked while still in state \(self.state)")
            case .initializing:
                fatalError("Subscribe to consumer group / assign to topic partition pair before reading messages")
            case .running(let client, _):
                self.state = .running(client: client, messagePollLoopState: .finished)
            case .finishing, .finished:
                break
            }
        }
    }
}<|MERGE_RESOLUTION|>--- conflicted
+++ resolved
@@ -381,8 +381,15 @@
             switch nextAction {
             case .pollForEvents(let client):
                 // Event poll to serve any events queued inside of `librdkafka`.
-<<<<<<< HEAD
-                _ = client.eventPoll()
+                let events = client.eventPoll()
+                for event in events {
+                    switch event {
+                    case .statistics(let statistics):
+                        self.configuration.metrics.update(with: statistics)
+                    default:
+                        break
+                    }
+                }
                 try await Task.sleep(for: self.configuration.pollInterval)
             case .terminatePollLoop:
                 return
@@ -411,45 +418,6 @@
                         return
                     }
                 }
-=======
-                let events = client.eventPoll()
-                for event in events {
-                    switch event {
-                    case .statistics(let statistics):
-                        self.configuration.metrics.update(with: statistics)
-                    default:
-                        break
-                    }
-                }
-                try await Task.sleep(for: self.configuration.pollInterval)
-            case .terminatePollLoop:
-                return
-            }
-        }
-    }
-
-    /// Run loop polling Kafka for new consumer messages.
-    private func messageRunLoop() async throws {
-        while !Task.isCancelled {
-            let nextAction = self.stateMachine.withLockedValue { $0.nextConsumerPollLoopAction() }
-            switch nextAction {
-            case .pollForAndYieldMessages(let client, let source):
-                // Poll for new consumer messages.
-                let messageResults = self.batchConsumerPoll(client: client)
-                if messageResults.isEmpty {
-                    self.stateMachine.withLockedValue { $0.waitForNewMessages() }
-                } else {
-                    let yieldResult = source.yield(contentsOf: messageResults)
-                    switch yieldResult {
-                    case .produceMore:
-                        break
-                    case .stopProducing:
-                        self.stateMachine.withLockedValue { $0.stopProducing() }
-                    case .dropped:
-                        return
-                    }
-                }
->>>>>>> c3bbb758
             case .pollForMessagesIfAvailable(let client, let source):
                 let messageResults = self.batchConsumerPoll(client: client)
                 if messageResults.isEmpty {
