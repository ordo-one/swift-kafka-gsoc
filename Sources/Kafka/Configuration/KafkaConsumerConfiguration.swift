--- conflicted
+++ resolved
@@ -41,11 +41,7 @@
         }
 
         enum _ConsumptionStrategy: Sendable, Hashable {
-<<<<<<< HEAD
             case partitions(groupID: String?, [TopicPartition])
-=======
-            case partition(groupID: String?, topic: String, partition: KafkaPartition, offset: KafkaOffset)
->>>>>>> 298067a9
             case group(groupID: String, topics: [String])
         }
 
@@ -63,21 +59,11 @@
         ///     - groupID: The ID of the consumer group to commit to. Defaults to no group ID. Specifying a group ID is useful if partitions assignment is manually managed but committed offsets should still be tracked in a consumer group.
         ///     - topic: The name of the Kafka topic.
         ///     - offset: The offset to start consuming from. Defaults to the end of the Kafka partition queue (meaning wait for the next produced message).
-<<<<<<< HEAD
         public static func partitions(
             groupID: String? = nil,
             partitions: [TopicPartition]
         ) -> ConsumptionStrategy {
             return .init(consumptionStrategy: .partitions(groupID: groupID, partitions))
-=======
-        public static func partition(
-            _ partition: KafkaPartition,
-            groupID: String? = nil,
-            topic: String,
-            offset: KafkaOffset = .end
-        ) -> ConsumptionStrategy {
-            return .init(consumptionStrategy: .partition(groupID: groupID, topic: topic, partition: partition, offset: offset))
->>>>>>> 298067a9
         }
 
         /// A consumption strategy based on consumer group membership.
@@ -236,13 +222,8 @@
     /// Reconnect options.
     public var reconnect: KafkaConfiguration.ReconnectOptions = .init()
 
-<<<<<<< HEAD
-    /// Interval for librdkafka statistics reports
-    public var statisticsInterval: KafkaConfiguration.KeyRefreshAttempts = .disable
-=======
     /// Options for librdkafka metrics updates
     public var metrics: KafkaConfiguration.ConsumerMetrics = .init()
->>>>>>> 298067a9
 
     /// Security protocol to use (plaintext, ssl, sasl_plaintext, sasl_ssl).
     /// Default: `.plaintext`
@@ -272,11 +253,7 @@
         var resultDict: [String: String] = [:]
 
         switch self.consumptionStrategy._internal {
-<<<<<<< HEAD
         case .partitions(let groupID, _):
-=======
-        case .partition(groupID: let groupID, topic: _, partition: _, offset: _):
->>>>>>> 298067a9
             if let groupID = groupID {
                 resultDict["group.id"] = groupID
             } else {
@@ -286,10 +263,6 @@
                 // https://github.com/edenhill/librdkafka/issues/3261
                 resultDict["group.id"] = UUID().uuidString
             }
-<<<<<<< HEAD
-=======
-
->>>>>>> 298067a9
         case .group(groupID: let groupID, topics: _):
             resultDict["group.id"] = groupID
         }
@@ -329,8 +302,6 @@
         resultDict["reconnect.backoff.max.ms"] = String(reconnect.maximumBackoff.inMilliseconds)
         resultDict["queued.max.messages.kbytes"] = String(8 * 1024) // XX MB per partition // TODO: remove
         
-        resultDict["statistics.interval.ms"] = String(statisticsInterval.rawValue)
-        
         if let isolationLevel {
             resultDict["isolation.level"] = isolationLevel
         }
